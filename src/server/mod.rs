pub mod route;

use interprocess::local_socket::LocalSocketListener;
use serde::{Deserialize, Serialize};
use std::sync::{Arc, RwLock};
use std::thread;
<<<<<<< HEAD
use std::{collections::HashMap, fs};
use std::{
    collections::HashSet,
    str::FromStr,
    sync::{Arc, Mutex, RwLock},
};
use wasmer::{ChainableNamedResolver, Instance, Module, Store, Value};
use wasmer_wasi::{Pipe, WasiState};
use zellij_tile::data::{Event, EventType, InputMode, ModeInfo, PluginCapabilities};
=======
use std::{path::PathBuf, sync::mpsc::channel};
use wasmer::Store;
>>>>>>> ba4e23b1

use crate::cli::{CliArgs, ConfigCli};
use crate::client::ClientInstruction;
use crate::common::thread_bus::{Bus, ThreadSenders};
use crate::common::{
<<<<<<< HEAD
    errors::{ContextType, PluginContext, PtyContext, ScreenContext, ServerContext},
    input::actions::{Action, Direction},
    input::options::Options,
    input::handler::get_mode_info,
=======
    errors::{ContextType, ServerContext},
    input::actions::Action,
>>>>>>> ba4e23b1
    os_input_output::{set_permissions, ServerOsApi},
    pty::{pty_thread_main, Pty, PtyInstruction},
    screen::{screen_thread_main, ScreenInstruction},
    setup::install::populate_data_dir,
    thread_bus::{ChannelWithContext, SenderType, SenderWithContext},
    utils::consts::{ZELLIJ_IPC_PIPE, ZELLIJ_PROJ_DIR},
    wasm_vm::{wasm_thread_main, PluginInstruction},
};
use crate::layout::Layout;
use crate::panes::PositionAndSize;
use route::route_thread_main;

/// Instructions related to server-side application including the
/// ones sent by client to server
#[derive(Serialize, Deserialize, Debug, Clone)]
pub enum ServerInstruction {
    TerminalResize(PositionAndSize),
    NewClient(PositionAndSize, CliArgs, Options),
    Action(Action),
    Render(Option<String>),
    UnblockInputThread,
    ClientExit,
}

pub struct SessionMetaData {
    pub senders: ThreadSenders,
    screen_thread: Option<thread::JoinHandle<()>>,
    pty_thread: Option<thread::JoinHandle<()>>,
    wasm_thread: Option<thread::JoinHandle<()>>,
}

impl Drop for SessionMetaData {
    fn drop(&mut self) {
        let _ = self.senders.send_to_pty(PtyInstruction::Exit);
        let _ = self.senders.send_to_screen(ScreenInstruction::Exit);
        let _ = self.senders.send_to_plugin(PluginInstruction::Exit);
        let _ = self.screen_thread.take().unwrap().join();
        let _ = self.pty_thread.take().unwrap().join();
        let _ = self.wasm_thread.take().unwrap().join();
    }
}

pub fn start_server(os_input: Box<dyn ServerOsApi>) -> thread::JoinHandle<()> {
    let (to_server, server_receiver): ChannelWithContext<ServerInstruction> = channel();
    let to_server = SenderWithContext::new(SenderType::Sender(to_server));
    let sessions: Arc<RwLock<Option<SessionMetaData>>> = Arc::new(RwLock::new(None));

    #[cfg(test)]
    thread::Builder::new()
        .name("server_router".to_string())
        .spawn({
            let sessions = sessions.clone();
            let os_input = os_input.clone();
            let to_server = to_server.clone();

            move || route_thread_main(sessions, os_input, to_server)
        })
        .unwrap();
    #[cfg(not(test))]
    let _ = thread::Builder::new()
        .name("server_listener".to_string())
        .spawn({
            let os_input = os_input.clone();
            let sessions = sessions.clone();
            let to_server = to_server.clone();
            move || {
                drop(std::fs::remove_file(&*ZELLIJ_IPC_PIPE));
                let listener = LocalSocketListener::bind(&**ZELLIJ_IPC_PIPE).unwrap();
                set_permissions(&*ZELLIJ_IPC_PIPE).unwrap();
                for stream in listener.incoming() {
                    match stream {
                        Ok(stream) => {
                            let mut os_input = os_input.clone();
                            os_input.update_receiver(stream);
                            let sessions = sessions.clone();
                            let to_server = to_server.clone();
                            thread::Builder::new()
                                .name("server_router".to_string())
                                .spawn({
                                    let sessions = sessions.clone();
                                    let os_input = os_input.clone();
                                    let to_server = to_server.clone();

                                    move || route_thread_main(sessions, os_input, to_server)
                                })
                                .unwrap();
                        }
                        Err(err) => {
                            panic!("err {:?}", err);
                        }
                    }
                }
            }
        });

    thread::Builder::new()
        .name("server_thread".to_string())
        .spawn({
            move || loop {
                let (instruction, mut err_ctx) = server_receiver.recv().unwrap();
                err_ctx.add_call(ContextType::IPCServer(ServerContext::from(&instruction)));
                match instruction {
<<<<<<< HEAD
                    ServerInstruction::NewClient(full_screen_ws, opts, config_options) => {
                        let session_data = init_session(
                            os_input.clone(),
                            opts,
                            config_options,
                            send_server_instructions.clone(),
                            full_screen_ws,
                        );
=======
                    ServerInstruction::NewClient(full_screen_ws, opts) => {
                        let session_data =
                            init_session(os_input.clone(), opts, to_server.clone(), full_screen_ws);
>>>>>>> ba4e23b1
                        *sessions.write().unwrap() = Some(session_data);
                        sessions
                            .read()
                            .unwrap()
                            .as_ref()
                            .unwrap()
                            .senders
                            .send_to_pty(PtyInstruction::NewTab)
                            .unwrap();
                    }
                    ServerInstruction::UnblockInputThread => {
                        os_input.send_to_client(ClientInstruction::UnblockInputThread);
                    }
                    ServerInstruction::ClientExit => {
                        *sessions.write().unwrap() = None;
                        os_input.send_to_client(ClientInstruction::Exit);
                        drop(std::fs::remove_file(&*ZELLIJ_IPC_PIPE));
                        break;
                    }
                    ServerInstruction::Render(output) => {
                        os_input.send_to_client(ClientInstruction::Render(output))
                    }
                    _ => panic!("Received unexpected instruction."),
                }
            }
        })
        .unwrap()
}

fn init_session(
    os_input: Box<dyn ServerOsApi>,
    opts: CliArgs,
<<<<<<< HEAD
    config_options: Options,
    send_server_instructions: SenderWithContext<ServerInstruction>,
=======
    to_server: SenderWithContext<ServerInstruction>,
>>>>>>> ba4e23b1
    full_screen_ws: PositionAndSize,
) -> SessionMetaData {
    let (to_screen, screen_receiver): ChannelWithContext<ScreenInstruction> = channel();
    let to_screen = SenderWithContext::new(SenderType::Sender(to_screen));

    let (to_plugin, plugin_receiver): ChannelWithContext<PluginInstruction> = channel();
    let to_plugin = SenderWithContext::new(SenderType::Sender(to_plugin));
    let (to_pty, pty_receiver): ChannelWithContext<PtyInstruction> = channel();
    let to_pty = SenderWithContext::new(SenderType::Sender(to_pty));

    // Determine and initialize the data directory
    let data_dir = opts
        .data_dir
        .unwrap_or_else(|| ZELLIJ_PROJ_DIR.data_dir().to_path_buf());
    populate_data_dir(&data_dir);

    // Don't use default layouts in tests, but do everywhere else
    #[cfg(not(test))]
    let default_layout = Some(PathBuf::from("default"));
    #[cfg(test)]
    let default_layout = None;
    let maybe_layout = opts
        .layout
        .map(|p| Layout::new(&p, &data_dir))
        .or_else(|| default_layout.map(|p| Layout::from_defaults(&p, &data_dir)));

    let pty_thread = thread::Builder::new()
        .name("pty".to_string())
        .spawn({
            let pty = Pty::new(
                Bus::new(
                    pty_receiver,
                    Some(&to_screen),
                    None,
                    Some(&to_plugin),
                    Some(&to_server),
                    Some(os_input.clone()),
                ),
                opts.debug,
            );

            move || pty_thread_main(pty, maybe_layout)
        })
        .unwrap();

    let screen_thread = thread::Builder::new()
        .name("screen".to_string())
        .spawn({
            let screen_bus = Bus::new(
                screen_receiver,
                None,
                Some(&to_pty),
                Some(&to_plugin),
                Some(&to_server),
                Some(os_input.clone()),
            );
            let max_panes = opts.max_panes;
<<<<<<< HEAD
            let capabilities = if let Some(ConfigCli::Options(options)) = opts.option {
                options.simplified_ui
            } else {
                config_options.simplified_ui
            };
            let colors = os_input.load_palette();

            move || {
                let mut screen = Screen::new(
                    receive_screen_instructions,
                    send_plugin_instructions,
                    send_pty_instructions,
                    send_server_instructions,
                    &full_screen_ws,
                    os_input,
                    max_panes,
                    ModeInfo {
                        palette: colors,
                        capabilities: PluginCapabilities {
                            arrow_fonts: capabilities,
                        },
                        ..ModeInfo::default()
                    },
                    InputMode::Normal,
                    colors,
                );
                loop {
                    let (event, mut err_ctx) = screen
                        .receiver
                        .recv()
                        .expect("failed to receive event on channel");
                    err_ctx.add_call(ContextType::Screen(ScreenContext::from(&event)));
                    match event {
                        ScreenInstruction::PtyBytes(pid, vte_bytes) => {
                            let active_tab = screen.get_active_tab_mut().unwrap();
                            if active_tab.has_terminal_pid(pid) {
                                // it's most likely that this event is directed at the active tab
                                // look there first
                                active_tab.handle_pty_bytes(pid, vte_bytes);
                            } else {
                                // if this event wasn't directed at the active tab, start looking
                                // in other tabs
                                let all_tabs = screen.get_tabs_mut();
                                for tab in all_tabs.values_mut() {
                                    if tab.has_terminal_pid(pid) {
                                        tab.handle_pty_bytes(pid, vte_bytes);
                                        break;
                                    }
                                }
                            }
                        }
                        ScreenInstruction::Render => {
                            screen.render();
                        }
                        ScreenInstruction::NewPane(pid) => {
                            screen.get_active_tab_mut().unwrap().new_pane(pid);
                            screen
                                .send_server_instructions
                                .send(ServerInstruction::UnblockInputThread)
                                .unwrap();
                        }
                        ScreenInstruction::HorizontalSplit(pid) => {
                            screen.get_active_tab_mut().unwrap().horizontal_split(pid);
                            screen
                                .send_server_instructions
                                .send(ServerInstruction::UnblockInputThread)
                                .unwrap();
                        }
                        ScreenInstruction::VerticalSplit(pid) => {
                            screen.get_active_tab_mut().unwrap().vertical_split(pid);
                            screen
                                .send_server_instructions
                                .send(ServerInstruction::UnblockInputThread)
                                .unwrap();
                        }
                        ScreenInstruction::WriteCharacter(bytes) => {
                            let active_tab = screen.get_active_tab_mut().unwrap();
                            match active_tab.is_sync_panes_active() {
                                true => active_tab.write_to_terminals_on_current_tab(bytes),
                                false => active_tab.write_to_active_terminal(bytes),
                            }
                        }
                        ScreenInstruction::ResizeLeft => {
                            screen.get_active_tab_mut().unwrap().resize_left();
                        }
                        ScreenInstruction::ResizeRight => {
                            screen.get_active_tab_mut().unwrap().resize_right();
                        }
                        ScreenInstruction::ResizeDown => {
                            screen.get_active_tab_mut().unwrap().resize_down();
                        }
                        ScreenInstruction::ResizeUp => {
                            screen.get_active_tab_mut().unwrap().resize_up();
                        }
                        ScreenInstruction::SwitchFocus => {
                            screen.get_active_tab_mut().unwrap().move_focus();
                        }
                        ScreenInstruction::FocusNextPane => {
                            screen.get_active_tab_mut().unwrap().focus_next_pane();
                        }
                        ScreenInstruction::FocusPreviousPane => {
                            screen.get_active_tab_mut().unwrap().focus_previous_pane();
                        }
                        ScreenInstruction::MoveFocusLeft => {
                            screen.get_active_tab_mut().unwrap().move_focus_left();
                        }
                        ScreenInstruction::MoveFocusDown => {
                            screen.get_active_tab_mut().unwrap().move_focus_down();
                        }
                        ScreenInstruction::MoveFocusRight => {
                            screen.get_active_tab_mut().unwrap().move_focus_right();
                        }
                        ScreenInstruction::MoveFocusUp => {
                            screen.get_active_tab_mut().unwrap().move_focus_up();
                        }
                        ScreenInstruction::ScrollUp => {
                            screen
                                .get_active_tab_mut()
                                .unwrap()
                                .scroll_active_terminal_up();
                        }
                        ScreenInstruction::ScrollDown => {
                            screen
                                .get_active_tab_mut()
                                .unwrap()
                                .scroll_active_terminal_down();
                        }
                        ScreenInstruction::PageScrollUp => {
                            screen
                                .get_active_tab_mut()
                                .unwrap()
                                .scroll_active_terminal_up_page();
                        }
                        ScreenInstruction::PageScrollDown => {
                            screen
                                .get_active_tab_mut()
                                .unwrap()
                                .scroll_active_terminal_down_page();
                        }
                        ScreenInstruction::ClearScroll => {
                            screen
                                .get_active_tab_mut()
                                .unwrap()
                                .clear_active_terminal_scroll();
                        }
                        ScreenInstruction::CloseFocusedPane => {
                            screen.get_active_tab_mut().unwrap().close_focused_pane();
                            screen.render();
                        }
                        ScreenInstruction::SetSelectable(id, selectable) => {
                            screen
                                .get_active_tab_mut()
                                .unwrap()
                                .set_pane_selectable(id, selectable);
                        }
                        ScreenInstruction::SetMaxHeight(id, max_height) => {
                            screen
                                .get_active_tab_mut()
                                .unwrap()
                                .set_pane_max_height(id, max_height);
                        }
                        ScreenInstruction::SetInvisibleBorders(id, invisible_borders) => {
                            screen
                                .get_active_tab_mut()
                                .unwrap()
                                .set_pane_invisible_borders(id, invisible_borders);
                            screen.render();
                        }
                        ScreenInstruction::ClosePane(id) => {
                            screen.get_active_tab_mut().unwrap().close_pane(id);
                            screen.render();
                        }
                        ScreenInstruction::ToggleActiveTerminalFullscreen => {
                            screen
                                .get_active_tab_mut()
                                .unwrap()
                                .toggle_active_pane_fullscreen();
                        }
                        ScreenInstruction::NewTab(pane_id) => {
                            screen.new_tab(pane_id);
                            screen
                                .send_server_instructions
                                .send(ServerInstruction::UnblockInputThread)
                                .unwrap();
                        }
                        ScreenInstruction::SwitchTabNext => {
                            screen.switch_tab_next();
                            screen
                                .send_server_instructions
                                .send(ServerInstruction::UnblockInputThread)
                                .unwrap();
                        }
                        ScreenInstruction::SwitchTabPrev => {
                            screen.switch_tab_prev();
                            screen
                                .send_server_instructions
                                .send(ServerInstruction::UnblockInputThread)
                                .unwrap();
                        }
                        ScreenInstruction::CloseTab => {
                            screen.close_tab();
                            screen
                                .send_server_instructions
                                .send(ServerInstruction::UnblockInputThread)
                                .unwrap();
                        }
                        ScreenInstruction::ApplyLayout(layout, new_pane_pids) => {
                            screen.apply_layout(layout, new_pane_pids);
                            screen
                                .send_server_instructions
                                .send(ServerInstruction::UnblockInputThread)
                                .unwrap();
                        }
                        ScreenInstruction::GoToTab(tab_index) => {
                            screen.go_to_tab(tab_index as usize);
                            screen
                                .send_server_instructions
                                .send(ServerInstruction::UnblockInputThread)
                                .unwrap();
                        }
                        ScreenInstruction::UpdateTabName(c) => {
                            screen.update_active_tab_name(c);
                            screen
                                .send_server_instructions
                                .send(ServerInstruction::UnblockInputThread)
                                .unwrap();
                        }
                        ScreenInstruction::TerminalResize(new_size) => {
                            screen.resize_to_screen(new_size);
                        }
                        ScreenInstruction::ChangeMode(mode_info) => {
                            screen.change_mode(mode_info);
                        }
                        ScreenInstruction::ToggleActiveSyncTab => {
                            screen
                                .get_active_tab_mut()
                                .unwrap()
                                .toggle_sync_tab_is_active();
                            screen.update_tabs();
                        }
                        ScreenInstruction::Exit => {
                            break;
                        }
                    }
                }
=======

            move || {
                screen_thread_main(screen_bus, max_panes, full_screen_ws);
>>>>>>> ba4e23b1
            }
        })
        .unwrap();

    let wasm_thread = thread::Builder::new()
        .name("wasm".to_string())
        .spawn({
            let plugin_bus = Bus::new(
                plugin_receiver,
                Some(&to_screen),
                Some(&to_pty),
                None,
                None,
                None,
            );
            let store = Store::default();

            move || wasm_thread_main(plugin_bus, store, data_dir)
        })
        .unwrap();
    SessionMetaData {
        senders: ThreadSenders {
            to_screen: Some(to_screen),
            to_pty: Some(to_pty),
            to_plugin: Some(to_plugin),
            to_server: None,
        },
        screen_thread: Some(screen_thread),
        pty_thread: Some(pty_thread),
        wasm_thread: Some(wasm_thread),
    }
}<|MERGE_RESOLUTION|>--- conflicted
+++ resolved
@@ -4,34 +4,15 @@
 use serde::{Deserialize, Serialize};
 use std::sync::{Arc, RwLock};
 use std::thread;
-<<<<<<< HEAD
-use std::{collections::HashMap, fs};
-use std::{
-    collections::HashSet,
-    str::FromStr,
-    sync::{Arc, Mutex, RwLock},
-};
-use wasmer::{ChainableNamedResolver, Instance, Module, Store, Value};
-use wasmer_wasi::{Pipe, WasiState};
-use zellij_tile::data::{Event, EventType, InputMode, ModeInfo, PluginCapabilities};
-=======
 use std::{path::PathBuf, sync::mpsc::channel};
 use wasmer::Store;
->>>>>>> ba4e23b1
-
-use crate::cli::{CliArgs, ConfigCli};
+
+use crate::cli::CliArgs;
 use crate::client::ClientInstruction;
 use crate::common::thread_bus::{Bus, ThreadSenders};
 use crate::common::{
-<<<<<<< HEAD
-    errors::{ContextType, PluginContext, PtyContext, ScreenContext, ServerContext},
-    input::actions::{Action, Direction},
-    input::options::Options,
-    input::handler::get_mode_info,
-=======
     errors::{ContextType, ServerContext},
-    input::actions::Action,
->>>>>>> ba4e23b1
+    input::{actions::Action, options::Options},
     os_input_output::{set_permissions, ServerOsApi},
     pty::{pty_thread_main, Pty, PtyInstruction},
     screen::{screen_thread_main, ScreenInstruction},
@@ -134,20 +115,14 @@
                 let (instruction, mut err_ctx) = server_receiver.recv().unwrap();
                 err_ctx.add_call(ContextType::IPCServer(ServerContext::from(&instruction)));
                 match instruction {
-<<<<<<< HEAD
                     ServerInstruction::NewClient(full_screen_ws, opts, config_options) => {
                         let session_data = init_session(
                             os_input.clone(),
                             opts,
                             config_options,
-                            send_server_instructions.clone(),
+                            to_server.clone(),
                             full_screen_ws,
                         );
-=======
-                    ServerInstruction::NewClient(full_screen_ws, opts) => {
-                        let session_data =
-                            init_session(os_input.clone(), opts, to_server.clone(), full_screen_ws);
->>>>>>> ba4e23b1
                         *sessions.write().unwrap() = Some(session_data);
                         sessions
                             .read()
@@ -180,12 +155,8 @@
 fn init_session(
     os_input: Box<dyn ServerOsApi>,
     opts: CliArgs,
-<<<<<<< HEAD
     config_options: Options,
-    send_server_instructions: SenderWithContext<ServerInstruction>,
-=======
     to_server: SenderWithContext<ServerInstruction>,
->>>>>>> ba4e23b1
     full_screen_ws: PositionAndSize,
 ) -> SessionMetaData {
     let (to_screen, screen_receiver): ChannelWithContext<ScreenInstruction> = channel();
@@ -243,257 +214,10 @@
                 Some(os_input.clone()),
             );
             let max_panes = opts.max_panes;
-<<<<<<< HEAD
-            let capabilities = if let Some(ConfigCli::Options(options)) = opts.option {
-                options.simplified_ui
-            } else {
-                config_options.simplified_ui
-            };
-            let colors = os_input.load_palette();
+            let options = opts.option;
 
             move || {
-                let mut screen = Screen::new(
-                    receive_screen_instructions,
-                    send_plugin_instructions,
-                    send_pty_instructions,
-                    send_server_instructions,
-                    &full_screen_ws,
-                    os_input,
-                    max_panes,
-                    ModeInfo {
-                        palette: colors,
-                        capabilities: PluginCapabilities {
-                            arrow_fonts: capabilities,
-                        },
-                        ..ModeInfo::default()
-                    },
-                    InputMode::Normal,
-                    colors,
-                );
-                loop {
-                    let (event, mut err_ctx) = screen
-                        .receiver
-                        .recv()
-                        .expect("failed to receive event on channel");
-                    err_ctx.add_call(ContextType::Screen(ScreenContext::from(&event)));
-                    match event {
-                        ScreenInstruction::PtyBytes(pid, vte_bytes) => {
-                            let active_tab = screen.get_active_tab_mut().unwrap();
-                            if active_tab.has_terminal_pid(pid) {
-                                // it's most likely that this event is directed at the active tab
-                                // look there first
-                                active_tab.handle_pty_bytes(pid, vte_bytes);
-                            } else {
-                                // if this event wasn't directed at the active tab, start looking
-                                // in other tabs
-                                let all_tabs = screen.get_tabs_mut();
-                                for tab in all_tabs.values_mut() {
-                                    if tab.has_terminal_pid(pid) {
-                                        tab.handle_pty_bytes(pid, vte_bytes);
-                                        break;
-                                    }
-                                }
-                            }
-                        }
-                        ScreenInstruction::Render => {
-                            screen.render();
-                        }
-                        ScreenInstruction::NewPane(pid) => {
-                            screen.get_active_tab_mut().unwrap().new_pane(pid);
-                            screen
-                                .send_server_instructions
-                                .send(ServerInstruction::UnblockInputThread)
-                                .unwrap();
-                        }
-                        ScreenInstruction::HorizontalSplit(pid) => {
-                            screen.get_active_tab_mut().unwrap().horizontal_split(pid);
-                            screen
-                                .send_server_instructions
-                                .send(ServerInstruction::UnblockInputThread)
-                                .unwrap();
-                        }
-                        ScreenInstruction::VerticalSplit(pid) => {
-                            screen.get_active_tab_mut().unwrap().vertical_split(pid);
-                            screen
-                                .send_server_instructions
-                                .send(ServerInstruction::UnblockInputThread)
-                                .unwrap();
-                        }
-                        ScreenInstruction::WriteCharacter(bytes) => {
-                            let active_tab = screen.get_active_tab_mut().unwrap();
-                            match active_tab.is_sync_panes_active() {
-                                true => active_tab.write_to_terminals_on_current_tab(bytes),
-                                false => active_tab.write_to_active_terminal(bytes),
-                            }
-                        }
-                        ScreenInstruction::ResizeLeft => {
-                            screen.get_active_tab_mut().unwrap().resize_left();
-                        }
-                        ScreenInstruction::ResizeRight => {
-                            screen.get_active_tab_mut().unwrap().resize_right();
-                        }
-                        ScreenInstruction::ResizeDown => {
-                            screen.get_active_tab_mut().unwrap().resize_down();
-                        }
-                        ScreenInstruction::ResizeUp => {
-                            screen.get_active_tab_mut().unwrap().resize_up();
-                        }
-                        ScreenInstruction::SwitchFocus => {
-                            screen.get_active_tab_mut().unwrap().move_focus();
-                        }
-                        ScreenInstruction::FocusNextPane => {
-                            screen.get_active_tab_mut().unwrap().focus_next_pane();
-                        }
-                        ScreenInstruction::FocusPreviousPane => {
-                            screen.get_active_tab_mut().unwrap().focus_previous_pane();
-                        }
-                        ScreenInstruction::MoveFocusLeft => {
-                            screen.get_active_tab_mut().unwrap().move_focus_left();
-                        }
-                        ScreenInstruction::MoveFocusDown => {
-                            screen.get_active_tab_mut().unwrap().move_focus_down();
-                        }
-                        ScreenInstruction::MoveFocusRight => {
-                            screen.get_active_tab_mut().unwrap().move_focus_right();
-                        }
-                        ScreenInstruction::MoveFocusUp => {
-                            screen.get_active_tab_mut().unwrap().move_focus_up();
-                        }
-                        ScreenInstruction::ScrollUp => {
-                            screen
-                                .get_active_tab_mut()
-                                .unwrap()
-                                .scroll_active_terminal_up();
-                        }
-                        ScreenInstruction::ScrollDown => {
-                            screen
-                                .get_active_tab_mut()
-                                .unwrap()
-                                .scroll_active_terminal_down();
-                        }
-                        ScreenInstruction::PageScrollUp => {
-                            screen
-                                .get_active_tab_mut()
-                                .unwrap()
-                                .scroll_active_terminal_up_page();
-                        }
-                        ScreenInstruction::PageScrollDown => {
-                            screen
-                                .get_active_tab_mut()
-                                .unwrap()
-                                .scroll_active_terminal_down_page();
-                        }
-                        ScreenInstruction::ClearScroll => {
-                            screen
-                                .get_active_tab_mut()
-                                .unwrap()
-                                .clear_active_terminal_scroll();
-                        }
-                        ScreenInstruction::CloseFocusedPane => {
-                            screen.get_active_tab_mut().unwrap().close_focused_pane();
-                            screen.render();
-                        }
-                        ScreenInstruction::SetSelectable(id, selectable) => {
-                            screen
-                                .get_active_tab_mut()
-                                .unwrap()
-                                .set_pane_selectable(id, selectable);
-                        }
-                        ScreenInstruction::SetMaxHeight(id, max_height) => {
-                            screen
-                                .get_active_tab_mut()
-                                .unwrap()
-                                .set_pane_max_height(id, max_height);
-                        }
-                        ScreenInstruction::SetInvisibleBorders(id, invisible_borders) => {
-                            screen
-                                .get_active_tab_mut()
-                                .unwrap()
-                                .set_pane_invisible_borders(id, invisible_borders);
-                            screen.render();
-                        }
-                        ScreenInstruction::ClosePane(id) => {
-                            screen.get_active_tab_mut().unwrap().close_pane(id);
-                            screen.render();
-                        }
-                        ScreenInstruction::ToggleActiveTerminalFullscreen => {
-                            screen
-                                .get_active_tab_mut()
-                                .unwrap()
-                                .toggle_active_pane_fullscreen();
-                        }
-                        ScreenInstruction::NewTab(pane_id) => {
-                            screen.new_tab(pane_id);
-                            screen
-                                .send_server_instructions
-                                .send(ServerInstruction::UnblockInputThread)
-                                .unwrap();
-                        }
-                        ScreenInstruction::SwitchTabNext => {
-                            screen.switch_tab_next();
-                            screen
-                                .send_server_instructions
-                                .send(ServerInstruction::UnblockInputThread)
-                                .unwrap();
-                        }
-                        ScreenInstruction::SwitchTabPrev => {
-                            screen.switch_tab_prev();
-                            screen
-                                .send_server_instructions
-                                .send(ServerInstruction::UnblockInputThread)
-                                .unwrap();
-                        }
-                        ScreenInstruction::CloseTab => {
-                            screen.close_tab();
-                            screen
-                                .send_server_instructions
-                                .send(ServerInstruction::UnblockInputThread)
-                                .unwrap();
-                        }
-                        ScreenInstruction::ApplyLayout(layout, new_pane_pids) => {
-                            screen.apply_layout(layout, new_pane_pids);
-                            screen
-                                .send_server_instructions
-                                .send(ServerInstruction::UnblockInputThread)
-                                .unwrap();
-                        }
-                        ScreenInstruction::GoToTab(tab_index) => {
-                            screen.go_to_tab(tab_index as usize);
-                            screen
-                                .send_server_instructions
-                                .send(ServerInstruction::UnblockInputThread)
-                                .unwrap();
-                        }
-                        ScreenInstruction::UpdateTabName(c) => {
-                            screen.update_active_tab_name(c);
-                            screen
-                                .send_server_instructions
-                                .send(ServerInstruction::UnblockInputThread)
-                                .unwrap();
-                        }
-                        ScreenInstruction::TerminalResize(new_size) => {
-                            screen.resize_to_screen(new_size);
-                        }
-                        ScreenInstruction::ChangeMode(mode_info) => {
-                            screen.change_mode(mode_info);
-                        }
-                        ScreenInstruction::ToggleActiveSyncTab => {
-                            screen
-                                .get_active_tab_mut()
-                                .unwrap()
-                                .toggle_sync_tab_is_active();
-                            screen.update_tabs();
-                        }
-                        ScreenInstruction::Exit => {
-                            break;
-                        }
-                    }
-                }
-=======
-
-            move || {
-                screen_thread_main(screen_bus, max_panes, full_screen_ws);
->>>>>>> ba4e23b1
+                screen_thread_main(screen_bus, max_panes, full_screen_ws, options, config_options);
             }
         })
         .unwrap();
